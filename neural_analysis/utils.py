# -*- coding: utf-8 -*-
"""
utils   A module of Python utilities helpful for data

FUNCTIONS
### Numerical utility functions ###
set_random_seed     Seeds Python/Nummpy random number generators with given seed
interp1             Interpolates 1d data vector at given index values
<<<<<<< HEAD
=======
fano                Computes Fano factor (variance/mean) of data
cv                  Computes Coefficient of Variation (SD/mean) of data
cv2                 Computes local Coefficient of Variation (Holt 1996) of data
lv                  Computes Local Variation (Shinomoto 2009) of data
>>>>>>> 332d5cf6
zscore              Z-scores data along given axis (or whole array)

### Data indexing and reshaping functions ###
index_axis          Dynamically index into arbitrary axis of ndarray
axis_index_slices   Generates list of slices for dynamic axis indexing
standardize_array   Reshapes array to 2D w/ "business" axis at 0 or -1 for analysis
undo_standardize_array Undoes effect of standardize_array after analysis

### Other utilities ###
iarange             np.arange(), but with an inclusive endpoint
unsorted_unique     np.unique(), but without sorting values
isarraylike         Tests if variable is "array-like" (ndarray, list, or tuple)
setup_sliding_windows   Generates set of sliding windows using given parameters

Created on Fri Apr  9 13:28:15 2021

@author: sbrincat
"""
import time
import random
import numpy as np

from scipy.interpolate import interp1d


# =============================================================================
# Numerical utility functions
# =============================================================================
def set_random_seed(seed=None):
    """
    Seeds built-in Python and Nummpy random number generators with given seed

    seed = set_random_seed(seed=None)

    INPUT
    seed    Int | String. Seed to use. If string given, converts each char to
            ascii and sums the resulting values. If no seed given, seeds based
            on current clock time

    OUTPUT
    seed    Int. Actual integer seed used
    """
    if seed is None:            seed = int(time.time()*1000.0) % (2**32 - 1)
    # Convert string seeds to int's (convert each char->ascii and sum them)
    elif isinstance(seed,str):  seed = np.sum([ord(c) for c in seed])

    # Set Numpy random number generator
    np.random.seed(seed)
    # Set built-in random number generator in Python random module
    random.seed(seed)

    return seed


def interp1(x, y, xinterp, **kwargs):
    """
    Interpolates 1d data vector <y> sampled at index values <x> to
    new sampling vector <xinterp>
    Convenience wrapper around scipy.interpolate.interp1d w/o weird call structure
    """
    return interp1d(x,y,**kwargs).__call__(xinterp)


def fano(data, axis=None, ddof=0):
    """
    Computes Fano factor (variance/mean) of data along a given array axis
    (eg trials) or across an entire array
    
    np.nan is returned for cases where the mean ~ 0
    
    Fano factor has an expected value of 1 for a Poisson distribution/process.
    
    fano = fano(data, axis=None, ddof=0)
    
    ARGS
    data        (...,n_obs,...) ndarray. Data of arbitrary shape.
    
    axis        Int. Array axis to compute Fano factor on (usually corresponding to
                distict trials/observations). If None [default], computes Fano
                factor across entire array (analogous to np.mean/var).
                
    ddof        Int. Sets divisor for computing variance = N - ddof. Set=0 for max 
                likelihood estimate, set=1 for unbiased (N-1 denominator) estimate.
                Default: 0
                                
    RETURNS
    fano        Float | (...,1,...) ndarray. Fano factor (variance/mean) of data.
                For vector data or axis=None, a single scalar value is returned.
                Otherwise, it's an array w/ same shape as data, but with <axis>
                reduced to length 1.   
    """
    mean    = data.mean(axis=axis,keepdims=True)
    var     = data.var(axis=axis,keepdims=True,ddof=ddof)
    fano_   = var/mean
    # Find any data values w/ mean ~ 0 and set output = NaN for those points    
    fano_[np.isclose(mean,0)] = np.nan

    if fano_.size == 1: fano_ = fano_.item()
    
    return fano_

# Alias fano() as fano_factor()
fano_factor = fano


def cv(data, axis=None, ddof=0):
    """
    Computes Coefficient of Variation (std dev/mean) of data, computed along
    a given array axis (eg trials) or across an entire array
    
    np.nan is returned for cases where the mean ~ 0
    
    CV has an expected value of 1 for a Poisson distribution/process.
    
    CV = cv(data, axis=None, ddof=0)
    
    ARGS
    data        (...,n_obs,...) ndarray. Data of arbitrary shape.
    
    axis        Int. Array axis to compute CV on (usually corresponding to
                distict trials/observations). If None [default], computes Fano
                factor across entire array (analogous to np.mean/var).
                
    ddof        Int. Sets divisor for computing std dev = N - ddof. Set=0 for max 
                likelihood estimate, set=1 for unbiased (N-1 denominator) estimate.
                Default: 0
                                
    RETURNS
    CV          Float | (...,1,...) ndarray. CV (SD/mean) of data.
                For vector data or axis=None, a single scalar value is returned.
                Otherwise, it's an array w/ same shape as data, but with <axis>
                reduced to length 1.   
    """    
    mean    = data.mean(axis=axis,keepdims=True)
    sd      = data.std(axis=axis,keepdims=True,ddof=ddof)
    CV      = sd/mean
    # Find any data values w/ mean ~ 0 and set output = NaN for those points    
    CV[np.isclose(mean,0)] = np.nan

    if CV.size == 1: CV = CV.item()
    
    return CV

# Alias cv() as coefficient_of_variation()
coefficient_of_variation = cv


def cv2(data, axis=0):
    """
    Computes local Coefficient of Variation (CV2) of data, computed along
    a given array axis (eg trials). Typically used as measure of local variation
    in inter-spike intervals.
    
    CV2 reduces effects of slow changes in data (eg changes in spike rate) on 
    measure of variation by only comparing adjacent data values (eg adjacent ISIs).
    CV2 has an expected value of 1 for a Poisson process.
        
    CV2 = cv2(data, axis=0)
    
    ARGS
    data        (...,n_obs,...) ndarray. Data of arbitrary shape.
    
    axis        Int. Array axis to compute CV2 on (usually corresponding to
                distict trials/observations). Default: 0
                                
    RETURNS
    CV2         Float | (...,1,...) ndarray. CV2 of data.
                For vector data or axis=None, a single scalar value is returned.
                Otherwise, it's an array w/ same shape as data, but with <axis>
                reduced to length 1.
                
    REFERENCE
    Holt et al. (1996) Journal of Neurophysiology https://doi.org/10.1152/jn.1996.75.5.1806
    """
    # Difference between adjacent values in array, along <axis>
    diff    = np.diff(data,axis=axis)
    # Sum between adjacent values in array, along <axis>
    denom   = index_axis(data, axis, range(0,data.shape[axis]-1)) + \
              index_axis(data, axis, range(1,data.shape[axis]))
    
    # CV2 formula (Holt 1996 eqn. 4)
    CV2     = (2*np.abs(diff) / denom).mean(axis=axis)
        
    if CV2.size == 1: CV2 = CV2.item()
    
    return CV2


def lv(data, axis=0):
    """
    Computes Local Variation (LV) of data, computed along a given array axis (eg trials).
    Typically used as measure of local variation in inter-spike intervals.
    
    LV reduces effects of slow changes in data (eg changes in spike rate) on 
    measure of variation by only comparing adjacent data values (eg adjacent ISIs).
    LV has an expected value of 1 for a Poisson process.
            
    LV = lv(data, axis=0)
    
    ARGS
    data        (...,n_obs,...) ndarray. Data of arbitrary shape.
    
    axis        Int. Array axis to compute LV on (usually corresponding to
                distict trials/observations). Default: 0
                                
    RETURNS
    LV          Float | (...,1,...) ndarray. LV of data.
                For vector data or axis=None, a single scalar value is returned.
                Otherwise, it's an array w/ same shape as data, but with <axis>
                reduced to length 1.
                
    REFERENCE
    Shinomoto et al. (2009) PLoS Computational Biology https://doi.org/10.1371/journal.pcbi.1000433
    """
    # Difference between adjacent values in array, along <axis>
    diff    = np.diff(data,axis=axis)
    # Sum between adjacent values in array, along <axis>
    denom   = index_axis(data, axis, range(0,data.shape[axis]-1)) + \
              index_axis(data, axis, range(1,data.shape[axis]))
    n       = data.shape[axis]
    
    # LV formula (Shinomoto 2009 eqn. 2)
    # Note: np.diff() reverses sign from original formula, but it gets squared anyway
    LV     = (((diff/denom)**2) * (3/(n-1))).sum(axis=axis)
        
    if LV.size == 1: LV = LV.item()
    
    return LV



# =============================================================================
# Pre/post-processing utility functions
# =============================================================================
def zscore(data, axis=None, time_range=None, time_axis=None, timepts=None,
           ddof=0, zerotol=1e-6, return_stats=False):
    """
    Z-scores data along given axis (or whole array)
    
    Optionally also returns mean,SD (eg, to compute on training set, apply to test set)    
    
    data = zscore(data, axis=None, time_range=None, time_axis=None, timepts=None,
                  ddof=0, zerotol=1e-6, return_stats=False)
                  
    data, mu, sd = zscore(data, axis=None, time_range=None, time_axis=None, timepts=None,
                          ddof=0, zerotol=1e-6, return_stats=True)
    
    ARGS
    data        Array-like (arbitrary dimensionality). Data to z-score.
    
    axis        Int. Array axis to compute mean/SD along for z-scoring (usually corresponding to
                distict trials/observations). If None [default], computes mean/SD across entire
                array (analogous to np.mean/std).
            
    time_range  (2,) array-like. Optionally allows for computing mean/SD within a given time
                window, then using these z-score ALL timepoints (eg compute mean/SD within
                a "baseline" window, then use to z-score all timepoints). Set=[start,end] 
                of time window. If set, MUST also provide values for time_axis and timepts.
                Default: None (compute mean/SD over all time points)
            
    time_axis   Int. Axis corresponding to timepoints. Only necessary if time_range is set.
    
    timepts     (n_timepts,) array-like. Time sampling vector for data. Only necessary if
                time_range is set, unused otherwise.
                
    ddof        Int. Sets divisor for computing SD = N - ddof. Set=0 for max likelihood estimate,
                set=1 for unbiased (N-1 denominator) estimate. Default: 0

    zerotol     Float. Any SD values < zerotol are treated as 0, and corresponding z-scores 
                set = nan. Default: 1e-6
                
    return_stats Bool. If True, also returns computed mean, SD. If False [default], only returns
                z-scored data.                
        
    RETURNS
    data        Z-scored data. Same shape as input data.
    
    - optional outputs only returned if return_stats=True    
    mean        Computed means for z-score
    sd          Computed standard deviations for z-score
                Mean and sd both have same shape as data, but with <axis> reduced to length 1.
    """
    # Compute mean/SD separately for each timepoint (axis not None) or across all array (axis=None)
    if time_range is None:
        # Compute mean and standard deviation of data along <axis> (or entire array)
        mu = data.mean(axis=axis, keepdims=True)        
        sd = data.std(axis=axis, ddof=ddof, keepdims=True)
        
    # Compute mean/SD within given time range, then apply to all timepoints        
    else:
        assert (len(time_range) == 2) and (time_range[1] > time_range[0]), \
            "time_range must be given as [start,end] time of desired time window"
        assert timepts is not None, "If time_range is set, must also input value for timepts"
        assert time_axis is not None, "If time_range is set, must also input value for time_axis"
        
        # Compute mean data value across all timepoints within window = "baseline" for z-score
        win_bool = (timepts >= time_range[0]) & (timepts <= time_range[1])
        win_data = index_axis(data, time_axis, win_bool).mean(axis=time_axis, keepdims=True)
        
        # Compute mean and standard deviation of data along <axis>       
        mu = win_data.mean(axis=axis, keepdims=True)        
        sd = win_data.std(axis=axis, ddof=ddof, keepdims=True)
    
    # Compute z-score -- Subtract mean and normalize by SD
    data = (data - mu) / sd

    # Find any data values w/ sd ~ 0 and set data = NaN for those points
    zero_points = np.isclose(sd,0,rtol=zerotol)
    tiling = [1]*data.ndim
    tiling[axis] = data.shape[axis]
    if time_range is not None: tiling[time_axis] = data.shape[time_axis]
    data[np.tile(zero_points,tiling)] = np.nan
        
    if return_stats:    return data, mu, sd
    else:               return data
    
    
# =============================================================================
# Data indexing and reshaping functions
# =============================================================================
def index_axis(data, axis, idxs):
    """ 
    Utility to dynamically index into a arbitrary axis of an ndarray 
    
    Similar to function of Numpy take and compress functions, but this can take either
    integer indexes, boolean indexes, or a slice object. And this is generally much faster.
    
    data = index_axis(data, axis, idxs)
    
    ARGS
    data    ndarray. Array of arbitrary shape, to index into given axis of.
    
    axis    Int. Axis of ndarray to index into.
    
    idxs    (n_selected,) array-like of int | (axis_len,) array-like of bool | slice object
            Indexing into given axis of array, given either as list of
            integer indexes or as boolean vector.
    
    RETURNS
    data    ndarray. Input array with indexed values selected from given axis.    
    """
    # Generate list of slices, with ':' for all axes except <idxs> for <axis>
    slices = axis_index_slices(axis, idxs, data.ndim)

    # Use slices to index into data, and return sliced data
    return data[slices]


def axis_index_slices(axis, idxs, ndim):
    """
    Generate list of slices, with ':' for all axes except <idxs> for <axis>,
    to use for dynamic indexing into an arbitary axis of an ndarray
    
    slices = axis_index_slices(axis, idxs, ndim)
    
    ARGS
    axis    Int. Axis of ndarray to index into.
    
    idxs    (n_selected,) array-like of int | (axis_len,) array-like of bool | slice object
            Indexing into given axis of array, given either as list of
            integer indexes or as boolean vector.
    
    ndim    Int. Number of dimensions in ndarray to index into
    
    RETURNS
    slices  Tuple of slices. Index tuple to use to index into given 
            axis of ndarray as: selected_values = array[slices]  
    """
    # Initialize list of null slices, equivalent to [:,:,:,...]
    slices = [slice(None)] * ndim

    # Set slice for <axis> to desired indexing
    slices[axis] = idxs

    # Convert to tuple bc indexing arrays w/ a list is deprecated
    return tuple(slices)


def standardize_array(data, axis=0, target_axis=0):
    """
    Reshapes multi-dimensional data array to standardized 2D array (matrix-like) form, 
    with "business" axis shifted to axis = <target_axis> for analysis

    data, data_shape = standardize_array(data,axis=0,target_axis=0)

    ARGS
    data        (...,n,...) ndarray. Data array of arbitrary shape.
    
    axis        Int. Axis of data to move to <target_axis> for subsequent analysis
                Default: 0
                
    target_axis Int. Array axis to move <axis> to for subsequent analysis
                MUST be 0 (first axis) or -1 (last axis). Default: 0

    RETURNS
    data    (n,m) | (m,n) ndarray. Data array w/ <axis> moved to <target_axis>, 
            and all other axes unwrapped into single dimension,  
            where m = prod(shape[axes != axis])
            
    data_shape (data.ndim,) tuple. Original shape of data array

    Note:   Even 1d (vector) data is expanded into 2d (n,1) | (1,n) array to
            standardize for calling code.
    """
    assert target_axis in [0,-1], \
        ValueError("target_axis set = %d. Must be 0 (first axis) or -1 (last axis)" % target_axis)
        
    if target_axis == 0:    return standardize_to_axis_0(data, axis=axis)
    else:                   return standardize_to_axis_end(data, axis=axis)                
    
    
def undo_standardize_array(data, data_shape, axis=0, target_axis=0):
    """
    Undoes effect of standardize_array() -- reshapes data array from unwrapped 
    2D (matrix-like) form back to ~ original multi-dimensional form, with <axis>
    shifted back to original location (but allowing that data.shape[axis] may have changed)

    data = undo_standardize_array(data,data_shape,axis=0,target_axis=0)

    ARGS
    data        (axis_len,m) | (m,axis_len) ndarray. Data array w/ <axis> moved to <target_axis>, 
                and all axes != <target_axis> unwrapped into single dimension, where 
                m = prod(shape[axes != axis])
            
    data_shape  (data.ndim,) tuple. Original shape of data array. 
                Second output of standardize_array.

    axis        Int. Axis of original data moved to <target_axis>, which will be shifted 
                back to original axis. Default: 0

    target_axis Int. Array axis <axis> was moved to for subsequent analysis
                MUST be 0 (first axis) or -1 (last axis). Default: 0

    RETURNS
    data        (...,axis_len,...) ndarray. Data array reshaped back to original shape
    """
    assert target_axis in [0,-1], \
        ValueError("target_axis set = %d. Must be 0 (first axis) or -1 (last axis)" % target_axis)
        
    if target_axis == 0:    return undo_standardize_to_axis_0(data, data_shape, axis=axis)
    else:                   return undo_standardize_to_axis_end(data, data_shape, axis=axis)                
        
        
def standardize_to_axis_0(data, axis=0):
    """
    Reshapes multi-dimensional data array to standardized 2D array (matrix-like) form, 
    with "business" axis shifted to axis 0 for analysis

    data, data_shape = standardize_to_axis_0(data,axis=0)

    ARGS
    data    (...,n,...) ndarray. Data array of arbitrary shape.
    
    axis    Int. Axis of data to move to axis 0 for subsequent analysis. Default: 0

    RETURNS
    data    (n,m) ndarray. Data array w/ <axis> moved to axis=0, 
            and all other axes unwrapped into single dimension,  
            where m = prod(shape[axes != axis])
            
    data_shape (data.ndim,) tuple. Original shape of data array

    Note:   Even 1d (vector) data is expanded into 2d (n,1) array to
            standardize for calling code.
    """
    if axis < 0: axis = data.ndim + axis 
    data = np.asarray(data)

    # Save original shape/dimensionality of <data>
    data_ndim  = data.ndim
    data_shape = data.shape
        
    if ~data.flags.c_contiguous:
        # If observation axis != 0, permute axis to make it so
        if axis != 0:       data = np.moveaxis(data,axis,0)

        # If data array data has > 2 dims, keep axis 0 and unwrap other dims into a matrix
        if data_ndim > 2:   data = np.reshape(data,(data_shape[axis],-1),order='F')

    # Faster method for c-contiguous arrays
    else:
        # If observation axis != last dim, permute axis to make it so
        lastdim = data_ndim - 1
        if axis != lastdim: data = np.moveaxis(data,axis,lastdim)

        # If data array data has > 2 dims, keep axis 0 and unwrap other dims into a matrix, then transpose
        if data_ndim > 2:   data = np.reshape(data,(-1,data_shape[axis]),order='C').T
        else:               data = data.T

    # Expand (n,) vector data to (n,1) to simplify downstream code
    if data_ndim == 1:  data = data[:,np.newaxis]

    return data, data_shape


def undo_standardize_to_axis_0(data, data_shape, axis=0):
    """
    Undoes effect of standardize_to_axis_0() -- reshapes data array from unwrapped 
    2D (matrix-like) form back to ~ original multi-dimensional form, with <axis>
    shifted back to original location (but allowing that data.shape[axis] may have changed)

    data = undo_standardize_to_axis_0(data,data_shape,axis=0)

    ARGS
    data    (axis_len,m) ndarray. Data array w/ <axis> moved to axis=0, 
            and all axes != 0 unwrapped into single dimension, where 
            m = prod(shape[1:])
            
    data_shape (data.ndim,) tuple. Original shape of data array. 
            Second output of standardize_to_axis_0.

    axis    Int. Axis of original data moved to axis 0, which will be shifted 
            back to original axis. Default: 0

    RETURNS
    data    (...,axis_len,...) ndarray. Data array reshaped back to original shape
    """
    if axis < 0: axis = data.ndim + axis    
    
    data_shape  = np.asarray(data_shape)
    data_ndim = len(data_shape) # Number of dimensions in original data
    axis_len  = data.shape[0]   # Length of dim 0 (will become dim <axis> again)

    # If data array data had > 2 dims, reshape matrix back into ~ original shape
    # (but with length of dimension <axis> = <axisLength>)
    if data_ndim > 2:
        # Reshape data -> (axis_len,<original shape w/o <axis>>)
        shape = (axis_len, *data_shape[np.arange(data_ndim) != axis])
        # Note: I think you want the order to be 'F' regardless of memory layout
        # TODO test this!!!        
        data = np.reshape(data,shape,order='F')

    # Squeeze (n,1) array back down to 1d (n,) vector, 
    #  and extract value from scalar array -> float
    elif data_ndim == 1:
        data = data.squeeze(axis=-1)
        if data.size == 1: data = data.item()

    # If observation axis wasn't 0, permute axis back to original position
    if (axis != 0) and isinstance(data,np.ndarray):
        data = np.moveaxis(data,0,axis)
    
    return data


def standardize_to_axis_end(data, axis=-1):
    """
    Reshapes multi-dimensional data array to standardized 2D array (matrix-like) form, 
    with "business" axis shifted to axis -1 (end) for analysis
    
    data, data_shape = standardize_to_axis_end(data,axis=-1)

    ARGS
    data    (...,n,...) ndarray. Data array of arbitrary shape.

    axis    Int. Axis of data to move to axis -1 for subsequent analysis. Default: -1

    RETURNS
    data    (m,n) ndarray. Data array w/ <axis> moved to axis=-1, 
            and all other axes unwrapped into single dimension,  
            where m = prod(shape[axes != axis])

    data_shape (data.ndim,) tuple. Original shape of data array

    Note:   Even 1d (vector) data is expanded into 2d (1,n) array to
            standardize for calling code.    
    """
    if axis < 0: axis = data.ndim + axis 
    data = np.asarray(data)
    
    # Save original shape/dimensionality of <data>
    data_ndim  = data.ndim
    data_shape = data.shape

    # Faster method for f-contiguous arrays
    if data.flags.f_contiguous:
        # If observation axis != first dim, permute axis to make it so
        if axis != 0: data = np.moveaxis(data,axis,0)

        # If data array data has > 2 dims, keep axis 0 and unwrap other dims into a matrix, then transpose
        if data_ndim > 2:   data = np.reshape(data,(data_shape[axis],-1),order='F').T
        else:               data = data.T

    else:
        # If observation axis != -1, permute axis to make it so
        if axis != data_ndim - 1: data = np.moveaxis(data,axis,-1)

        # If data array data has > 2 dims, keep axis -1 and unwrap other dims into a matrix
        if data_ndim > 2:   data = np.reshape(data,(-1,data_shape[axis]),order='C')

    # Expand (n,) vector data to (1,n) to simplify downstream code
    if data_ndim == 1:  data = data[np.newaxis,:]

    return data, data_shape


def undo_standardize_to_axis_end(data, data_shape, axis=-1):
    """
    Undoes effect of standardize_to_axis_end() -- reshapes data array from unwrapped 
    2D (matrix-like) form back to ~ original multi-dimensional form, with <axis>
    shifted back to original location (but allowing that data.shape[axis] may have changed)
    
    data = undo_standardize_to_axis_end(data,data_shape,axis=-1)

    ARGS
    data    (m,axis_len) ndarray. Data array w/ <axis> moved to axis=-1, 
            and all axes != -1 unwrapped into single dimension, where 
            m = prod(shape[:-1])

    data_shape (data.ndim,) tuple. Original shape of data array
            Second output of standardize_to_axis_end.

    axis    Int. Axis of original data moved to axis -1, which will be shifted 
            back to original axis.. Default: -1

    RETURNS
    data    (...,axis_len,...) ndarray. Data array reshaped back to original shape
    """
    data_shape  = np.asarray(data_shape)

    data_ndim   = len(data_shape) # Number of dimensions in original data
    axis_len    = data.shape[-1]  # Length of dim -1 (will become dim <axis> again)

    # If data array data had > 2 dims, reshape matrix back into ~ original shape
    # (but with length of dimension <axis> = <axis_length>)
    if data_ndim > 2:
        # Reshape data -> (<original shape w/o <axis>>,axis_len)
        shape = (*data_shape[np.arange(data_ndim) != axis], axis_len)
        # Note: I think you want the order to be 'C' regardless of memory layout
        # TODO test this!!!
        data  = np.reshape(data,shape,order='C')

    # Squeeze (1,n) array back down to 1d (n,) vector, 
    #  and extract value from scalar array -> float
    elif data_ndim == 1:
        data = data.squeeze(axis=0)        
        if data.size == 1: data = data.item()
        
    # If observation axis wasn't -1, permute axis back to original position
    if (axis != -1) and isinstance(data,np.ndarray):
        data = np.moveaxis(data,-1,axis)

    return data


def concatenate_object_array(data,axis=None,sort=False):
    """
    Concatenates objects across one or more axes of an object array.
    Useful for concatenating spike timestamps across trials, units, etc.
    
    data = concatenate_object_array(data,axis=None,sort=False)
    
    EXAMPLE
    data = [[[1, 2],    [3, 4, 5]], 
            [[6, 7, 8], [9, 10]  ]]
    concatenate_object_array(data,axis=0)
    >> [[1,2,6,7,8], [3,4,5,9,10]]
    concatenate_object_array(data,axis=1)
    >> [[1,2,3,4,5], [6,7,8,9,10]]
    
    ARGS
    data    Object ndarray of arbitary shape containing 1d lists/arrays
    
    axis    Int | list of int | None. Axis(s) to concatenate object array across.
            Set = list of ints to concatenate across multiple axes.
            Set = None [default] to concatenate across *all* axes in data.

    sort    Bool. If True, sorts items in concatenated list objects. Default: False

    OUTPUTS
    data    Concatenated object(s).
            If axis is None, returns as single list extracted from object array.
            Otherwise, returns as object ndarray with all concatenated axes 
            reduced to singletons.
    """
    assert data.dtype == object, \
        ValueError("data is not an object array. Use np.concatenate() instead.")
    
    # Convert axis=None to list of *all* axes in data
    if axis is None:    axis_ = 0 if data.ndim == 1 else list(range(data.ndim))
    else:               axis_ = axis

    # If <axis> is a list of multiple axes, iterate thru each axis,
    # recursively calling this function on each axis in list
    if not np.isscalar(axis_):
        for ax in axis_:
            # Only need to sort for final concatenation axis
            sort_ = sort if ax == axis_[-1] else False
            data = concatenate_object_array(data,axis=ax,sort=sort_)
            
        # Extract single object if we concatenated across all axes (axis=None)            
        if axis is None: data = data.item()
        
        return data
    
    # If concatenation axis is already a singleton, we are done, return as-is
    if data.shape[axis_] == 1: return data    
                
                
    # Reshape data so concatenation axis is axis 0, all other axes are unwrapped to 2d array
    data, data_shape = standardize_array(data, axis=axis, target_axis=0)
    n_series = data.shape[1]
    
    data_concat = np.empty((1,n_series),dtype=object)
    
    for j in range(n_series):
        # Concatenate objects across all entries 
        data_concat[0,j] = np.concatenate([values for values in data[:,j]])
        # Sort items in concatenated object, if requested
        if sort: data_concat[0,j].sort()
    
    # Reshape data back to original axis order and shape
    data_concat = undo_standardize_array(data_concat, data_shape, axis=axis, target_axis=0)

    return data_concat

    
# =============================================================================
# Other utility functions
# =============================================================================
def iarange(start=0, stop=0, step=1):
    """
    Implements Numpy arange() with an inclusive endpoint. Same inputs as arange(), same
    output, except ends at stop, not stop - 1 (or more generally stop - step)

    r = iarange(start=0,stop=0,step=1)
    
    Note: Must input all 3 arguments or use keywords (unlike flexible arg's in arange)    
    """
    if isinstance(step,int):    return np.arange(start,stop+1,step)
    else:                       return np.arange(start,stop+1e-12,step)


def unsorted_unique(x, **kwargs):
    """
    Implements np.unique(x) without sorting, ie maintains original order of unique
    elements as they are found in x.

    SOURCE  stackoverflow.com/questions/15637336/numpy-unique-with-order-preserved
    """
    x    = np.asarray(x)
    if 'axis' in kwargs:
        idxs = np.unique(x, return_index=True, **kwargs)[1]
        return index_axis(x, kwargs['axis'], np.sort(idxs))
    else:
        x = x.flatten()
        idxs = np.unique(x, return_index=True, **kwargs)[1]        
        return x[np.sort(idxs)]
        

def isarraylike(x):
    """
    Tests if variable <x> is "array-like": np.ndarray, list, or tuple
    Returns True if x is array-like, False otherwise
    """
    return isinstance(x, (list, tuple, np.ndarray))


def setup_sliding_windows(width, lims, step=None, reference=None,
                          force_int=False, exclude_end=None):
    """
    Generates set of sliding windows using given parameters

    windows = setup_sliding_windows(width,lims,step=None,
                                  reference=None,force_int=False,exclude_end=None)

    ARGS
    width       Scalar. Full width of each window. Required arg.

    lims        (2,) array-like. [start end] of full range of domain you want
                windows to sample. Required.

    step        Scalar. Spacing between start of adjacent windows
                Default: step = width (ie, perfectly non-overlapping windows)

    reference   Bool. Optionally sets a reference value at which one window
                starts and the rest of windows will be determined from there.
                eg, set = 0 to have a window start at x=0, or
                    set = -width/2 to have a window centered at x=0
                Default: None = just start at lim[0]

    force_int   Bool. If True, rounds window starts,ends to integer values.
                Default: False (don't round)

    exclude_end Bool. If True, excludes the endpoint of each (integer-valued)
                sliding win from the definition of that win, to prevent double-sampling
                (eg, the range for a 100 ms window is [1 99], not [1 100])
                Default: True if force_int==True, otherwise default=False

    OUTPUT
    windows     (n_wins,2) ndarray. Sequence of sliding window [start end]
    """
    # Default: step is same as window width (ie windows perfectly disjoint)
    if step is None: step = width
    # Default: Excluding win endpoint is default for integer-valued win's,
    #  but not for continuous wins
    if exclude_end is None:  exclude_end = True if force_int else False

    # Standard sliding window generation
    if reference is None:
        if exclude_end: win_starts = iarange(lims[0], lims[-1]-width+1, step)
        else:           win_starts = iarange(lims[0], lims[-1]-width, step)

    # Origin-anchored sliding window generation
    #  One window set to start at given 'reference', position of rest of windows
    #  is set around that window
    else:
        if exclude_end:
            # Series of windows going backwards from ref point (flipped to proper order),
            # followed by Series of windows going forwards from ref point
            win_starts = np.concatenate(np.flip(iarange(reference, lims[0], -step)),
                                        iarange(reference+step, lims[-1]-width+1, step))

        else:
            win_starts = np.concatenate(np.flip(iarange(reference, lims[0], -step)),
                                        iarange(reference+step, lims[-1]-width, step))

    # Set end of each window
    if exclude_end: win_ends = win_starts + width - 1
    else:           win_ends = win_starts + width

    # Round window starts,ends to nearest integer
    if force_int:
        win_starts = np.round(win_starts)
        win_ends   = np.round(win_ends)

    return np.stack((win_starts,win_ends),axis=1)<|MERGE_RESOLUTION|>--- conflicted
+++ resolved
@@ -6,13 +6,10 @@
 ### Numerical utility functions ###
 set_random_seed     Seeds Python/Nummpy random number generators with given seed
 interp1             Interpolates 1d data vector at given index values
-<<<<<<< HEAD
-=======
 fano                Computes Fano factor (variance/mean) of data
 cv                  Computes Coefficient of Variation (SD/mean) of data
 cv2                 Computes local Coefficient of Variation (Holt 1996) of data
 lv                  Computes Local Variation (Shinomoto 2009) of data
->>>>>>> 332d5cf6
 zscore              Z-scores data along given axis (or whole array)
 
 ### Data indexing and reshaping functions ###
